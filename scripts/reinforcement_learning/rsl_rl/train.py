# Copyright (c) 2022-2025, The Isaac Lab Project Developers (https://github.com/isaac-sim/IsaacLab/blob/main/CONTRIBUTORS.md).
# All rights reserved.
#
# SPDX-License-Identifier: BSD-3-Clause

"""Script to train RL agent with RSL-RL."""

"""Launch Isaac Sim Simulator first."""

import argparse
import sys

from isaaclab.app import AppLauncher

# local imports
import cli_args  # isort: skip

# add argparse arguments
parser = argparse.ArgumentParser(description="Train an RL agent with RSL-RL.")
parser.add_argument("--video", action="store_true", default=False, help="Record videos during training.")
parser.add_argument("--video_length", type=int, default=200, help="Length of the recorded video (in steps).")
parser.add_argument("--video_interval", type=int, default=2000, help="Interval between video recordings (in steps).")
parser.add_argument("--num_envs", type=int, default=None, help="Number of environments to simulate.")
parser.add_argument("--task", type=str, default=None, help="Name of the task.")
parser.add_argument(
    "--agent", type=str, default="rsl_rl_cfg_entry_point", help="Name of the RL agent configuration entry point."
)
parser.add_argument("--seed", type=int, default=None, help="Seed used for the environment")
parser.add_argument("--max_iterations", type=int, default=None, help="RL Policy training iterations.")
parser.add_argument(
    "--distributed", action="store_true", default=False, help="Run training with multiple GPUs or nodes."
)
parser.add_argument("--export_io_descriptors", action="store_true", default=False, help="Export IO descriptors.")
# append RSL-RL cli arguments
cli_args.add_rsl_rl_args(parser)
# append AppLauncher cli args
AppLauncher.add_app_launcher_args(parser)
args_cli, hydra_args = parser.parse_known_args()

# always enable cameras to record video
if args_cli.video:
    args_cli.enable_cameras = True

# clear out sys.argv for Hydra
sys.argv = [sys.argv[0]] + hydra_args

# launch omniverse app
app_launcher = AppLauncher(args_cli)
simulation_app = app_launcher.app

"""Check for minimum supported RSL-RL version."""

import importlib.metadata as metadata
import platform

from packaging import version

# for distributed training, check minimum supported rsl-rl version
RSL_RL_VERSION = "3.0.0"
installed_version = metadata.version("rsl-rl-lib")
if version.parse(installed_version) < version.parse(RSL_RL_VERSION):
    if platform.system() == "Windows":
        cmd = [r".\isaaclab.bat", "-p", "-m", "pip", "install", f"rsl-rl-lib=={RSL_RL_VERSION}"]
    else:
        cmd = ["./isaaclab.sh", "-p", "-m", "pip", "install", f"rsl-rl-lib=={RSL_RL_VERSION}"]
    print(
        f"Please install the correct version of RSL-RL.\nExisting version is: '{installed_version}'"
        f" and required version is: '{RSL_RL_VERSION}'.\nTo install the correct version, run:"
        f"\n\n\t{' '.join(cmd)}\n"
    )
    exit(1)

"""Rest everything follows."""

import gymnasium as gym
import os
import torch
from datetime import datetime

<<<<<<< HEAD
from rsl_rl.runners import DistillationRunner, OnPolicyRunner
=======
import omni
from rsl_rl.runners import OnPolicyRunner
>>>>>>> 0d520b2f

from isaaclab.envs import (
    DirectMARLEnv,
    DirectMARLEnvCfg,
    DirectRLEnvCfg,
    ManagerBasedRLEnvCfg,
    multi_agent_to_single_agent,
)
from isaaclab.utils.dict import print_dict
from isaaclab.utils.io import dump_pickle, dump_yaml

from isaaclab_rl.rsl_rl import RslRlBaseRunnerCfg, RslRlVecEnvWrapper

import isaaclab_tasks  # noqa: F401
from isaaclab_tasks.utils import get_checkpoint_path
from isaaclab_tasks.utils.hydra import hydra_task_config

# PLACEHOLDER: Extension template (do not remove this comment)

torch.backends.cuda.matmul.allow_tf32 = True
torch.backends.cudnn.allow_tf32 = True
torch.backends.cudnn.deterministic = False
torch.backends.cudnn.benchmark = False


<<<<<<< HEAD
@hydra_task_config(args_cli.task, "rsl_rl_cfg_entry_point")
def main(env_cfg: ManagerBasedRLEnvCfg | DirectRLEnvCfg | DirectMARLEnvCfg, agent_cfg: RslRlBaseRunnerCfg):
=======
@hydra_task_config(args_cli.task, args_cli.agent)
def main(env_cfg: ManagerBasedRLEnvCfg | DirectRLEnvCfg | DirectMARLEnvCfg, agent_cfg: RslRlOnPolicyRunnerCfg):
>>>>>>> 0d520b2f
    """Train with RSL-RL agent."""
    # override configurations with non-hydra CLI arguments
    agent_cfg = cli_args.update_rsl_rl_cfg(agent_cfg, args_cli)
    env_cfg.scene.num_envs = args_cli.num_envs if args_cli.num_envs is not None else env_cfg.scene.num_envs
    agent_cfg.max_iterations = (
        args_cli.max_iterations if args_cli.max_iterations is not None else agent_cfg.max_iterations
    )

    # set the environment seed
    # note: certain randomizations occur in the environment initialization so we set the seed here
    env_cfg.seed = agent_cfg.seed
    env_cfg.sim.device = args_cli.device if args_cli.device is not None else env_cfg.sim.device

    # multi-gpu training configuration
    if args_cli.distributed:
        env_cfg.sim.device = f"cuda:{app_launcher.local_rank}"
        agent_cfg.device = f"cuda:{app_launcher.local_rank}"

        # set seed to have diversity in different threads
        seed = agent_cfg.seed + app_launcher.local_rank
        env_cfg.seed = seed
        agent_cfg.seed = seed

    # specify directory for logging experiments
    log_root_path = os.path.join("logs", "rsl_rl", agent_cfg.experiment_name)
    log_root_path = os.path.abspath(log_root_path)
    print(f"[INFO] Logging experiment in directory: {log_root_path}")
    # specify directory for logging runs: {time-stamp}_{run_name}
    log_dir = datetime.now().strftime("%Y-%m-%d_%H-%M-%S")
    # The Ray Tune workflow extracts experiment name using the logging line below, hence, do not change it (see PR #2346, comment-2819298849)
    print(f"Exact experiment name requested from command line: {log_dir}")
    if agent_cfg.run_name:
        log_dir += f"_{agent_cfg.run_name}"
    log_dir = os.path.join(log_root_path, log_dir)

    # set the IO descriptors output directory if requested
    if isinstance(env_cfg, ManagerBasedRLEnvCfg):
        env_cfg.export_io_descriptors = args_cli.export_io_descriptors
        env_cfg.io_descriptors_output_dir = log_dir
    else:
        omni.log.warn(
            "IO descriptors are only supported for manager based RL environments. No IO descriptors will be exported."
        )

    # create isaac environment
    env = gym.make(args_cli.task, cfg=env_cfg, render_mode="rgb_array" if args_cli.video else None)

    # convert to single-agent instance if required by the RL algorithm
    if isinstance(env.unwrapped, DirectMARLEnv):
        env = multi_agent_to_single_agent(env)

    # save resume path before creating a new log_dir
    if agent_cfg.resume or agent_cfg.algorithm.class_name == "Distillation":
        resume_path = get_checkpoint_path(log_root_path, agent_cfg.load_run, agent_cfg.load_checkpoint)

    # wrap for video recording
    if args_cli.video:
        video_kwargs = {
            "video_folder": os.path.join(log_dir, "videos", "train"),
            "step_trigger": lambda step: step % args_cli.video_interval == 0,
            "video_length": args_cli.video_length,
            "disable_logger": True,
        }
        print("[INFO] Recording videos during training.")
        print_dict(video_kwargs, nesting=4)
        env = gym.wrappers.RecordVideo(env, **video_kwargs)

    # wrap around environment for rsl-rl
    env = RslRlVecEnvWrapper(env, clip_actions=agent_cfg.clip_actions)

    # create runner from rsl-rl
    if agent_cfg.class_name == "OnPolicyRunner":
        runner = OnPolicyRunner(env, agent_cfg.to_dict(), log_dir=log_dir, device=agent_cfg.device)
    elif agent_cfg.class_name == "DistillationRunner":
        runner = DistillationRunner(env, agent_cfg.to_dict(), log_dir=log_dir, device=agent_cfg.device)
    else:
        raise ValueError(f"Unsupported runner class: {agent_cfg.class_name}")
    # write git state to logs
    runner.add_git_repo_to_log(__file__)
    # load the checkpoint
    if agent_cfg.resume or agent_cfg.algorithm.class_name == "Distillation":
        print(f"[INFO]: Loading model checkpoint from: {resume_path}")
        # load previously trained model
        runner.load(resume_path)

    # dump the configuration into log-directory
    dump_yaml(os.path.join(log_dir, "params", "env.yaml"), env_cfg)
    dump_yaml(os.path.join(log_dir, "params", "agent.yaml"), agent_cfg)
    dump_pickle(os.path.join(log_dir, "params", "env.pkl"), env_cfg)
    dump_pickle(os.path.join(log_dir, "params", "agent.pkl"), agent_cfg)

    # run training
    runner.learn(num_learning_iterations=agent_cfg.max_iterations, init_at_random_ep_len=True)

    # close the simulator
    env.close()


if __name__ == "__main__":
    # run the main function
    main()
    # close sim app
    simulation_app.close()<|MERGE_RESOLUTION|>--- conflicted
+++ resolved
@@ -77,12 +77,8 @@
 import torch
 from datetime import datetime
 
-<<<<<<< HEAD
+import omni
 from rsl_rl.runners import DistillationRunner, OnPolicyRunner
-=======
-import omni
-from rsl_rl.runners import OnPolicyRunner
->>>>>>> 0d520b2f
 
 from isaaclab.envs import (
     DirectMARLEnv,
@@ -108,13 +104,8 @@
 torch.backends.cudnn.benchmark = False
 
 
-<<<<<<< HEAD
-@hydra_task_config(args_cli.task, "rsl_rl_cfg_entry_point")
+@hydra_task_config(args_cli.task, args_cli.agent)
 def main(env_cfg: ManagerBasedRLEnvCfg | DirectRLEnvCfg | DirectMARLEnvCfg, agent_cfg: RslRlBaseRunnerCfg):
-=======
-@hydra_task_config(args_cli.task, args_cli.agent)
-def main(env_cfg: ManagerBasedRLEnvCfg | DirectRLEnvCfg | DirectMARLEnvCfg, agent_cfg: RslRlOnPolicyRunnerCfg):
->>>>>>> 0d520b2f
     """Train with RSL-RL agent."""
     # override configurations with non-hydra CLI arguments
     agent_cfg = cli_args.update_rsl_rl_cfg(agent_cfg, args_cli)
