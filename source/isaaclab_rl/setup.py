--- conflicted
+++ resolved
@@ -40,18 +40,12 @@
 # Extra dependencies for RL agents
 EXTRAS_REQUIRE = {
     "sb3": ["stable-baselines3>=2.6", "tqdm", "rich"],  # tqdm/rich for progress bar
-<<<<<<< HEAD
-    "skrl": ["skrl>=1.4.2"],
-    "rl-games": ["rl-games==1.6.1", "gym"],  # rl-games still needs gym :(
-    "rsl-rl": ["rsl-rl-lib==3.0.0"],
-=======
     "skrl": ["skrl>=1.4.3"],
     "rl-games": [
         "rl-games @ git+https://github.com/isaac-sim/rl_games.git@python3.11",
         "gym",
     ],  # rl-games still needs gym :(
-    "rsl-rl": ["rsl-rl-lib==2.3.3"],
->>>>>>> 8c5b4680
+    "rsl-rl": ["rsl-rl-lib==3.0.0"],
 }
 # Add the names with hyphens as aliases for convenience
 EXTRAS_REQUIRE["rl_games"] = EXTRAS_REQUIRE["rl-games"]
